--- conflicted
+++ resolved
@@ -10,9 +10,6 @@
 ## About this repository
 
 * This Python library provides a convenient interface for the PV_Forecast web API to facilitate accessing PV_Forecast results in Python code.
-<<<<<<< HEAD
-* Developed and tested with Python 3.8, should work with Python 3.7+. Support for Python 2.7+ has been discontinued as of 2021-02-23.
-=======
 * Developed and tested with Python 3.10, should work with Python 3.7+. Support for Python 2.7+ has been discontinued as of 2021-02-23.
 
 ## About the PV_Forecast service
@@ -40,7 +37,6 @@
 
 
 The Terms & Conditions for the service are available [here](https://api.solar.sheffield.ac.uk/pvforecast/tandc).
->>>>>>> bc1817f8
 
 ## How do I get set up?
 
